--- conflicted
+++ resolved
@@ -467,7 +467,6 @@
     if (eflag_atom && ii < inum) eatom[i] = atomic_energies[i][0];
     if(ii < inum) eng_vdwl += atomic_energies[i][0];
   }
-<<<<<<< HEAD
 
   if(vflag){
     torch::Tensor v_tensor = output.at("virial").toTensor().cpu();
@@ -484,7 +483,6 @@
   if(vflag_atom) {
     error->all(FLERR,"Pair style Allegro does not support per-atom virial");
   }
-=======
 }
 
 namespace LAMMPS_NS {
@@ -492,5 +490,4 @@
   template class PairAllegro<highhigh>;
   template class PairAllegro<lowhigh>;
   template class PairAllegro<highlow>;
->>>>>>> 537c197f
 }